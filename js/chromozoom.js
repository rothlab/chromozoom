--- conflicted
+++ resolved
@@ -1854,15 +1854,9 @@
         d = [manualDelta, e.originalEvent.wheelDeltaY, e.originalEvent.wheelDelta, 
           e.originalEvent.axis == 2 && -e.originalEvent.detail],
         userAgent = navigator && navigator.userAgent,
-<<<<<<< HEAD
-        adjust = [[(/chrome/i), 0.1], [(/safari/i), 0.03], [(/opera|msie/i), 0.01]];
-      if ($(e.target).closest('.picker,select,textarea').length) { return; } // Allow the user to scroll widgets normally
-      self.element.find('.drag-cont').stop(); // Stop any current inertial scrolling
-=======
         adjust = [[(/chrome/i), 0.06], [(/safari/i), 0.03], [(/opera|msie/i), 0.01]];
       if ($(e.target).closest('.picker').length) { return; }            // You can scroll the track pickers
       self.element.find('.drag-cont').stop();                           // Stop any current inertial scrolling
->>>>>>> c48c0472
       if (_.isUndefined(self._wheelDelta)) { self._wheelDelta = 0; }
       $.tipTip.hide();                                                  // Hide any tipTips showing
       d = _.reject(d, _.isUndefined).shift();
